# -*- coding: utf-8 -*-

import sys
import os.path
import subprocess
import json
import string
import tempfile
import atexit
import shutil
import threading
import exceptions
import errno
from xml.etree import ElementTree
import charon.backends
import charon.parallel
import charon.resources.ec2_keypair
import charon.resources.sqs_queue
import re
from datetime import datetime
import getpass
import sqlite3
import traceback
import glob
import fcntl


class Connection(sqlite3.Connection):

    def __init__(self, db_file, **kwargs):
        sqlite3.Connection.__init__(self, db_file, **kwargs)
        self.db_file = db_file
        self.nesting = 0
        self.lock = threading.RLock()

    # Implement Python's context management protocol so that "with db"
    # automatically commits or rolls back.  The difference with the
    # parent's "with" implementation is that we nest, i.e. a commit or
    # rollback is only done at the outer "with".
    def __enter__(self):
        self.lock.acquire()
        if self.nesting == 0:
            self.must_rollback = False
        self.nesting = self.nesting + 1

    def __exit__(self, exception_type, exception_value, exception_traceback):
        if exception_type != None: self.must_rollback = True
        self.nesting = self.nesting - 1
        assert self.nesting >= 0
        if self.nesting == 0:
            if self.must_rollback:
                self.rollback()
            else:
                self.commit()
        self.lock.release()


def _table_exists(c, table):
    c.execute("select 1 from sqlite_master where name = ? and type='table'", (table,));
    return c.fetchone() != None


current_schema = 3


def _create_schemaversion(c):
    c.execute(
        '''create table if not exists SchemaVersion(
             version integer not null
           );''')

    c.execute("insert into SchemaVersion(version) values (?)", (current_schema,))


def _create_schema(c):
    _create_schemaversion(c)

    c.execute(
        '''create table if not exists Deployments(
             uuid text primary key
           );''')

    c.execute(
        '''create table if not exists DeploymentAttrs(
             deployment text not null,
             name text not null,
             value text not null,
             primary key(deployment, name),
             foreign key(deployment) references Deployments(uuid) on delete cascade
           );''')

    c.execute(
        '''create table if not exists Resources(
             id integer primary key autoincrement,
             deployment text not null,
             name text not null,
             type text not null,
             foreign key(deployment) references Deployments(uuid) on delete cascade
           );''')

    c.execute(
        '''create table if not exists ResourceAttrs(
             machine integer not null,
             name text not null,
             value text not null,
             primary key(machine, name),
             foreign key(machine) references Resources(id) on delete cascade
           );''')


def _upgrade_1_to_2(c):
    sys.stderr.write("updating database schema from version 1 to 2...\n")
    _create_schemaversion(c)


def _upgrade_2_to_3(c):
    sys.stderr.write("updating database schema from version 2 to 3...\n")
    c.execute("alter table Machines rename to Resources")
    c.execute("alter table MachineAttrs rename to ResourceAttrs")


def open_database(db_file):
    if os.path.splitext(db_file)[1] != '.charon':
        raise Exception("state file ‘{0}’ should have extension ‘.charon’".format(db_file))
    db = sqlite3.connect(db_file, timeout=60, check_same_thread=False, factory=Connection) # FIXME
    db.db_file = db_file

    db.execute("pragma journal_mode = wal")
    db.execute("pragma foreign_keys = 1")

    # FIXME: this is not actually transactional, because pysqlite (not
    # sqlite) does an implicit commit before "create table".
    with db:
        c = db.cursor()

        # Get the schema version.
        version = 0 # new database
        if _table_exists(c, 'SchemaVersion'):
            c.execute("select version from SchemaVersion")
            version = c.fetchone()[0]
        elif _table_exists(c, 'Deployments'):
            version = 1

        if version == current_schema:
            pass
        elif version == 0:
            _create_schema(c)
        elif version < current_schema:
            if version <= 1: _upgrade_1_to_2(c)
            if version <= 2: _upgrade_2_to_3(c)
            c.execute("update SchemaVersion set version = ?", (current_schema,))
        else:
            raise Exception("this Charon version is too old to deal with schema version {0}".format(version))

    return db


def query_deployments(db):
    """Return the UUIDs of all deployments in the database."""
    c = db.cursor()
    c.execute("select uuid from Deployments")
    res = c.fetchall()
    return [x[0] for x in res]


def _find_deployment(db, uuid=None):
    c = db.cursor()
    if not uuid:
        c.execute("select uuid from Deployments")
    else:
        c.execute("select uuid from Deployments d where uuid = ? or exists (select 1 from DeploymentAttrs where deployment = d.uuid and name = 'name' and value = ?)", (uuid, uuid))
    res = c.fetchall()
    if len(res) == 0: return None
    if len(res) > 1:
        raise Exception("state file contains multiple deployments, so you should specify which one to use using ‘-d’")
    return Deployment(db, res[0][0])


def create_deployment(db, uuid=None):
    """Create a new deployment."""
    if not uuid:
        import uuid
        uuid = str(uuid.uuid1())
    with db:
        db.execute("insert into Deployments(uuid) values (?)", (uuid,))
    return Deployment(db, uuid)


def open_deployment(db, uuid=None):
    """Open an existing deployment."""
    deployment = _find_deployment(db, uuid=uuid)
    if deployment: return deployment
    raise Exception("could not find specified deployment in state file ‘{0}’".format(db.db_file))


class Deployment(object):
    """Charon top-level deployment manager."""

    default_description = "Unnamed Charon network"

    name = charon.util.attr_property("name", None)
    nix_exprs = charon.util.attr_property("nixExprs", [], 'json')
    nix_path = charon.util.attr_property("nixPath", [], 'json')
    args = charon.util.attr_property("args", {}, 'json')
    description = charon.util.attr_property("description", default_description)
    configs_path = charon.util.attr_property("configsPath", None)
    rollback_enabled = charon.util.attr_property("rollbackEnabled", False)

    def __init__(self, db, uuid, log_file=sys.stderr):
        self._db = db
        self.uuid = uuid

        self._last_log_prefix = None
        self.auto_response = None
        self.extra_nix_path = []
        self.extra_nix_flags = []

        self._log_lock = threading.Lock()
        self._log_file = log_file

        self._deployment_lock = None

        self.expr_path = os.path.dirname(__file__) + "/../../../../share/nix/charon"
        if not os.path.exists(self.expr_path):
            self.expr_path = os.path.dirname(__file__) + "/../nix"

        self.tempdir = tempfile.mkdtemp(prefix="charon-tmp")
        atexit.register(lambda: shutil.rmtree(self.tempdir))

        self.resources = {}
        with self._db:
            c = self._db.cursor()
            c.execute("select id, name, type from Resources where deployment = ?", (self.uuid,))
            for (id, name, type) in c.fetchall():
                r = charon.backends.create_state(self, type, name, id)
                self.resources[name] = r
        self.set_log_prefixes()

        self.definitions = None


    @property
    def machines(self):
        return {n: r for n, r in self.resources.items() if is_machine(r)}

    @property
    def active(self): # FIXME: rename to "active_machines"
        return {n: r for n, r in self.resources.items() if is_machine(r) and not r.obsolete}

    @property
    def active_resources(self):
        return {n: r for n, r in self.resources.items() if not r.obsolete}


    def _set_attrs(self, attrs):
        """Update deployment attributes in the state file."""
        with self._db:
            c = self._db.cursor()
            for n, v in attrs.iteritems():
                if v == None:
                    c.execute("delete from DeploymentAttrs where deployment = ? and name = ?", (self.uuid, n))
                else:
                    c.execute("insert or replace into DeploymentAttrs(deployment, name, value) values (?, ?, ?)",
                              (self.uuid, n, v))


    def _set_attr(self, name, value):
        """Update one deployment attribute in the state file."""
        self._set_attrs({name: value})


    def _del_attr(self, name):
        """Delete a deployment attribute from the state file."""
        with self._db:
            self._db.execute("delete from DeploymentAttrs where deployment = ? and name = ?", (self.uuid, name))


    def _get_attr(self, name, default=charon.util.undefined):
        """Get a deployment attribute from the state file."""
        with self._db:
            c = self._db.cursor()
            c.execute("select value from DeploymentAttrs where deployment = ? and name = ?", (self.uuid, name))
            row = c.fetchone()
            if row != None: return row[0]
            return charon.util.undefined


    def clone(self):
        with self._db:
            new = create_deployment(self._db)
            self._db.execute("insert into DeploymentAttrs (deployment, name, value) " +
                             "select ?, name, value from DeploymentAttrs where deployment = ?",
                             (new.uuid, self.uuid))
            new.configs_path = None
            return new


    def _get_deployment_lock(self):
        if not self._deployment_lock:
            lock_dir = os.environ.get("HOME", "") + "/.charon/locks"
            if not os.path.exists(lock_dir): os.makedirs(lock_dir, 0700)
            lock_file = lock_dir + "/" + self.uuid
            self._deployment_lock = open(lock_file, "w")
        class DeploymentLock(object):
            def __init__(self, depl):
                self.depl = depl
            def __enter__(self):
                try:
                    fcntl.flock(self.depl._deployment_lock, fcntl.LOCK_EX | fcntl.LOCK_NB)
                except IOError:
                    self.depl.log("waiting for exclusive deployment lock...")
                    fcntl.flock(self.depl._deployment_lock, fcntl.LOCK_EX)
            def __exit__(self, exception_type, exception_value, exception_traceback):
                fcntl.flock(self.depl._deployment_lock, fcntl.LOCK_UN)
        return DeploymentLock(self)


    def delete_resource(self, m):
        del self.resources[m.name]
        with self._db:
            self._db.execute("delete from Resources where deployment = ? and id = ?", (self.uuid, m.id))


    def delete(self):
        """Delete this deployment from the state file."""
        if len(self.resources) > 0:
            raise Exception("cannot delete this deployment because it still has resources")

        # Delete the profile, if any.
        profile = self.get_profile()
        assert profile
        for p in glob.glob(profile + "*"):
            if os.path.islink(p): os.remove(p)

        # Delete the deployment from the database.
        with self._db:
            self._db.execute("delete from Deployments where uuid = ?", (self.uuid,))


    def log(self, msg):
        with self._log_lock:
            if self._last_log_prefix != None:
                self._log_file.write("\n")
                self._last_log_prefix = None
            self._log_file.write(msg + "\n")


    def log_start(self, prefix, msg):
        with self._log_lock:
            if self._last_log_prefix != prefix:
                if self._last_log_prefix != None:
                    self._log_file.write("\n")
                self._log_file.write(prefix)
            self._log_file.write(msg)
            self._last_log_prefix = prefix


    def log_end(self, prefix, msg):
        with self._log_lock:
            last = self._last_log_prefix
            self._last_log_prefix = None
            if last != prefix:
                if last != None:
                    self._log_file.write("\n")
                if msg == "": return
                self._log_file.write(prefix)
            self._log_file.write(msg + "\n")


    def set_log_prefixes(self):
        max_len = max([len(r.name) for r in self.resources.itervalues()] or [0])
        for r in self.resources.itervalues():
            r.set_log_prefix(max_len)


    def warn(self, msg):
        self.log(charon.util.ansi_warn("warning: " + msg, outfile=self._log_file))


    def confirm(self, question):
        while True:
            with self._log_lock:
                if self._last_log_prefix != None:
                    self._log_file.write("\n")
                    self._last_log_prefix = None
                self._log_file.write(charon.util.ansi_warn("warning: {0} (y/N) ".format(question), outfile=self._log_file))
                if self.auto_response != None:
                    self._log_file.write("{0}\n".format(self.auto_response))
                    return self.auto_response == "y"
                response = sys.stdin.readline()
                if response == "": return False
                response = response.rstrip().lower()
                if response == "y": return True
                if response == "n" or response == "": return False


    def _eval_flags(self, exprs):
        flags = sum([["-I", x] for x in (self.extra_nix_path + self.nix_path)], self.extra_nix_flags)
        flags.extend(
            ["-I", "charon=" + self.expr_path,
             "--arg", "networkExprs", "[ " + string.join(exprs) + " ]",
             "--arg", "args", self._args_to_attrs(),
             "--argstr", "uuid", self.uuid,
             "--show-trace",
             "<charon/eval-machine-info.nix>"])
        return flags


    def set_arg(self, name, value):
        """Set a persistent argument to the deployment specification."""
        assert isinstance(name, basestring)
        assert isinstance(value, basestring)
        args = self.args
        args[name] = value
        self.args = args


    def set_argstr(self, name, value):
        """Set a persistent argument to the deployment specification."""
        assert isinstance(value, basestring)
        s = ""
        for c in value:
            if c == '"': s += '\\"'
            elif c == '\\': s += '\\\\'
            elif c == '$': s += '\\$'
            else: s += c
        self.set_arg(name, '"' + s + '"')


    def unset_arg(self, name):
        """Unset a persistent argument to the deployment specification."""
        assert isinstance(name, str)
        args = self.args
        args.pop(name, None)
        self.args = args


    def _args_to_attrs(self):
        return "{ " + string.join([n + " = " + v + "; " for n, v in self.args.iteritems()]) + "}"


    def evaluate(self):
        """Evaluate the Nix expressions belonging to this deployment into a deployment specification."""

        self.definitions = {}

        try:
            xml = subprocess.check_output(
                ["nix-instantiate"]
                + self._eval_flags(self.nix_exprs) +
                ["--eval-only", "--xml", "--strict",
                 "--arg", "checkConfigurationOptions", "false",
                 "-A", "info"], stderr=self._log_file)
        except subprocess.CalledProcessError:
            raise NixEvalError

        tree = ElementTree.fromstring(xml)

        # Extract global deployment attributes.
        info = tree.find("attrs/attr[@name='network']")
        assert info != None
        elem = info.find("attrs/attr[@name='description']/string")
        self.description = elem.get("value") if elem != None else self.default_description
        elem = info.find("attrs/attr[@name='enableRollback']/bool")
        self.rollback_enabled = elem != None and elem.get("value") == "true"

        # Extract machine information.
        for x in tree.find("attrs/attr[@name='machines']/attrs").findall("attr"):
            defn = charon.backends.create_definition(x)
            self.definitions[defn.name] = defn

        # Extract info about other kinds of resources.
        res = tree.find("attrs/attr[@name='resources']/attrs")

        for x in res.find("attr[@name='ec2KeyPairs']/attrs").findall("attr"):
            defn = charon.resources.ec2_keypair.EC2KeyPairDefinition(x)
            self.definitions[defn.name] = defn

        for x in res.find("attr[@name='sqsQueues']/attrs").findall("attr"):
            defn = charon.resources.sqs_queue.SQSQueueDefinition(x)
            self.definitions[defn.name] = defn

        for x in res.find("attr[@name='s3Buckets']/attrs").findall("attr"):
            defn = charon.resources.s3_bucket.S3BucketDefinition(x)
            self.definitions[defn.name] = defn


    def evaluate_option_value(self, machine_name, option_name, xml=False):
        """Evaluate a single option of a single machine in the deployment specification."""

        try:
            return subprocess.check_output(
                ["nix-instantiate"]
                + self._eval_flags(self.nix_exprs) +
                ["--eval-only", "--strict",
                 "--arg", "checkConfigurationOptions", "false",
                 "-A", "nodes.{0}.config.{1}".format(machine_name, option_name)]
                + (["--xml"] if xml else []),
                stderr=self._log_file)
        except subprocess.CalledProcessError:
            raise NixEvalError


    def get_physical_spec(self):
        """Compute the contents of the Nix expression specifying the computed physical deployment attributes"""

        active = self.active

        lines_per_machine = {m.name: [] for m in active.itervalues()}
        authorized_keys = {m.name: [] for m in active.itervalues()}
        kernel_modules = {m.name: set() for m in active.itervalues()}
        trusted_interfaces = {m.name: set() for m in active.itervalues()}
        hosts = {}

<<<<<<< HEAD
        for m in active.itervalues():
            hosts[m.name] = {m.name + "-encrypted": "127.0.0.1"}
            for m2 in active.itervalues():
=======
        for m in self.active.itervalues():
            hosts[m.name] = {m.name + "-encrypted": "127.0.0.1"}
            for m2 in self.active.itervalues():
>>>>>>> 603e328a
                if m == m2: continue
                ip = m.address_to(m2)
                if ip: hosts[m.name][m2.name] = hosts[m.name][m2.name + "-unencrypted"] = ip

        def do_machine(m):
            defn = self.definitions[m.name]
            lines = lines_per_machine[m.name]

            lines.extend(m.get_physical_spec(active))

            # Emit configuration to realise encrypted peer-to-peer links.
            for m2_name in defn.encrypted_links_to:

                if m2_name not in active:
                    raise Exception("‘deployment.encryptedLinksTo’ in machine ‘{0}’ refers to an unknown machine ‘{1}’"
                                    .format(m.name, m2_name))
                m2 = active[m2_name]
                # Don't create two tunnels between a pair of machines.
                if m.name in self.definitions[m2.name].encrypted_links_to and m.name >= m2.name:
                    continue
                local_ipv4 = "192.168.105.{0}".format(m.index)
                remote_ipv4 = "192.168.105.{0}".format(m2.index)
                local_tunnel = 10000 + m2.index
                remote_tunnel = 10000 + m.index
                lines.append('    networking.p2pTunnels.{0} ='.format(m2.name))
                lines.append('      {{ target = "{0}-unencrypted";'.format(m2.name))
                lines.append('        localTunnel = {0};'.format(local_tunnel))
                lines.append('        remoteTunnel = {0};'.format(remote_tunnel))
                lines.append('        localIPv4 = "{0}";'.format(local_ipv4))
                lines.append('        remoteIPv4 = "{0}";'.format(remote_ipv4))
                lines.append('        privateKey = "/root/.ssh/id_charon_vpn";')
                lines.append('      }};'.format(m2.name))
                # FIXME: set up the authorized_key file such that ‘m’
                # can do nothing more than create a tunnel.
                authorized_keys[m2.name].append('"' + m.public_vpn_key + '"')
                kernel_modules[m.name].add('"tun"')
                kernel_modules[m2.name].add('"tun"')
                hosts[m.name][m2.name] = hosts[m.name][m2.name + "-encrypted"] = remote_ipv4
                hosts[m2.name][m.name] = hosts[m2.name][m.name + "-encrypted"] = local_ipv4
                trusted_interfaces[m.name].add('"tun' + str(local_tunnel) + '"')
                trusted_interfaces[m2.name].add('"tun' + str(remote_tunnel) + '"')

            private_ipv4 = m.private_ipv4
            if private_ipv4: lines.append('    networking.privateIPv4 = "{0}";'.format(private_ipv4))
            public_ipv4 = m.public_ipv4
            if public_ipv4: lines.append('    networking.publicIPv4 = "{0}";'.format(public_ipv4))
            #if trusted_interfaces: lines.append('    networking.firewall.trustedInterfaces = [ {0} ];'.format(" ".join(trusted_interfaces)))

        for m in active.itervalues(): do_machine(m)

        def emit_machine(m):
            lines = []
            lines.append("  \"" + m.name + "\" = { config, pkgs, ... }: {")
            lines.extend(lines_per_machine[m.name])
            if authorized_keys[m.name]:
                lines.append('    users.extraUsers.root.openssh.authorizedKeys.keys = [ {0} ];'.format(" ".join(authorized_keys[m.name])))
                lines.append('    services.openssh.extraConfig = "PermitTunnel yes\\n";')
            lines.append('    boot.kernelModules = [ {0} ];'.format(" ".join(kernel_modules[m.name])))
            lines.append('    networking.firewall.trustedInterfaces = [ {0} ];'.format(" ".join(trusted_interfaces[m.name])))
            lines.append('    networking.extraHosts = "{0}\\n";'.format('\\n'.join([hosts[m.name][m2] + " " + m2 for m2 in hosts[m.name]])))
            lines.append("  };\n")
            return "\n".join(lines)

        return "".join(["{\n"] + [emit_machine(m) for m in active.itervalues()] + ["}\n"])


    def get_profile(self):
        return "/nix/var/nix/profiles/per-user/{0}/charon/{1}".format(getpass.getuser(), self.uuid)


    def create_profile(self):
        profile = self.get_profile()
        dir = os.path.dirname(profile)
        if not os.path.exists(dir): os.makedirs(dir, 0755)
        return profile


    def build_configs(self, include, exclude, dry_run=False):
        """Build the machine configurations in the Nix store."""

        self.log("building all machine configurations...")

        phys_expr = self.tempdir + "/physical.nix"
        f = open(phys_expr, "w")
        f.write(self.get_physical_spec())
        f.close()

        names = ['"' + m.name + '"' for m in self.active.itervalues() if should_do(m, include, exclude)]

        try:
            configs_path = subprocess.check_output(
                ["nix-build"]
                + self._eval_flags(self.nix_exprs + [phys_expr]) +
                ["--arg", "names", "[ " + " ".join(names) + " ]",
                 "-A", "machines", "-o", self.tempdir + "/configs"]
                + (["--dry-run"] if dry_run else []), stderr=self._log_file).rstrip()
        except subprocess.CalledProcessError:
            raise Exception("unable to build all machine configurations")

        if self.rollback_enabled:
            profile = self.create_profile()
            if subprocess.call(["nix-env", "-p", profile, "--set", configs_path]) != 0:
                raise Exception("cannot update profile ‘{0}’".format(profile))

        return configs_path


    def copy_closures(self, configs_path, include, exclude, max_concurrent_copy):
        """Copy the closure of each machine configuration to the corresponding machine."""

        def worker(m):
            if not should_do(m, include, exclude): return
            m.log("copying closure...")
            m.new_toplevel = os.path.realpath(configs_path + "/" + m.name)
            if not os.path.exists(m.new_toplevel):
                raise Exception("can't find closure of machine ‘{0}’".format(m.name))
            m.copy_closure_to(m.new_toplevel)

        charon.parallel.run_tasks(
            nr_workers=max_concurrent_copy,
            tasks=self.active.itervalues(), worker_fun=worker)


    def activate_configs(self, configs_path, include, exclude, allow_reboot, check):
        """Activate the new configuration on a machine."""

        def worker(m):
            if not should_do(m, include, exclude): return

            try:
                m.send_keys()

                res = m.run_command(
                    # Set the system profile to the new configuration.
                    "set -e; nix-env -p /nix/var/nix/profiles/system --set " + m.new_toplevel + "; " +
                    # In case the switch crashes the system, do a sync.
                    "sync; " +
                    # Run the switch script.  This will also update the
                    # GRUB boot loader.
                    "/nix/var/nix/profiles/system/bin/switch-to-configuration switch",
                    check=False)
                if res != 0 and res != 100:
                    raise Exception("unable to activate new configuration")
                if res == 100:
                    if not allow_reboot:
                        raise Exception("the new configuration requires a reboot to take effect (hint: use ‘--allow-reboot’)".format(m.name))
                    m.reboot_sync()
                    # FIXME: should check which systemd services
                    # failed to start after the reboot.

                # Record that we switched this machine to the new
                # configuration.
                m.cur_configs_path = configs_path
                m.cur_toplevel = m.new_toplevel

            except Exception as e:
                # This thread shouldn't throw an exception because
                # that will cause Charon to exit and interrupt
                # activation on the other machines.
                m.log(str(e))
                return m.name
            return None

        res = charon.parallel.run_tasks(nr_workers=-1, tasks=self.active.itervalues(), worker_fun=worker)
        failed = [x for x in res if x != None]
        if failed != []:
            raise Exception("activation of {0} of {1} machines failed (namely on {2})"
                            .format(len(failed), len(res), ", ".join(["‘{0}’".format(x) for x in failed])))


    def _get_free_resource_index(self):
        index = 0
        for r in self.resources.itervalues():
            if r.index != None and index <= r.index:
                index = r.index + 1
        return index


    def get_backups(self, include=[], exclude=[]):
        self.evaluate_active(include, exclude) # unnecessary?
        machine_backups = {}
        for m in self.active.itervalues():
            if should_do(m, include, exclude):
                machine_backups[m.name] = m.get_backups()

        # merging machine backups into network backups
        backup_ids = [b for bs in machine_backups.values() for b in bs.keys()]
        backups = {}
        for backup_id in backup_ids:
            backups[backup_id] = {}
            backups[backup_id]['machines'] = {}
            backups[backup_id]['info'] = []
            backups[backup_id]['status'] = 'complete'
            backup = backups[backup_id]
            for m in self.active.itervalues():
                if should_do(m, include, exclude):
                    backup['machines'][m.name] = machine_backups[m.name][backup_id]
                    backup['info'].extend(backup['machines'][m.name]['info'])
                    # status is always running when one of the backups is still running
                    if backup['machines'][m.name]['status'] != "complete" and backup['status'] != "running":
                        backup['status'] = backup['machines'][m.name]['status']
        return backups

    def clean_backups(self, keep=10):
        _backups = self.get_backups()
        backup_ids = [b for b in _backups.keys()]
        backup_ids.sort()
        index = len(backup_ids)-keep
        for backup_id in backup_ids[:index]:
            print 'Removing backup {0}'.format(backup_id)
            self.remove_backup(backup_id)

    def remove_backup(self, backup_id):
        with self._get_deployment_lock():
            def worker(m):
                m.remove_backup(backup_id)

            charon.parallel.run_tasks(nr_workers=len(self.active), tasks=self.machines.itervalues(), worker_fun=worker)


    def backup(self, include=[], exclude=[]):
        self.evaluate_active(include, exclude) # unnecessary?
        backup_id = datetime.now().strftime("%Y%m%d%H%M%S");

        def worker(m):
            if not should_do(m, include, exclude): return
            ssh_name = m.get_ssh_name()
            res = subprocess.call(["ssh", "root@" + ssh_name] + m.get_ssh_flags() + ["sync"])
            if res != 0:
                m.log("Running sync failed on {0}.".format(m.name))
            m.backup(backup_id)

        charon.parallel.run_tasks(nr_workers=-1, tasks=self.active.itervalues(), worker_fun=worker)

        return backup_id


    def restore(self, include=[], exclude=[], backup_id=None):
        with self._get_deployment_lock():

            self.evaluate_active(include, exclude)
            def worker(m):
                if not should_do(m, include, exclude): return
                m.restore(self.definitions[m.name], backup_id)

            charon.parallel.run_tasks(nr_workers=-1, tasks=self.active.itervalues(), worker_fun=worker)
            self.start_machines(include=include, exclude=exclude)
            self.warn("restore finished; please note that you might need to run ‘charon deploy’ to fix configuration issues regarding changed IP addresses")


    def evaluate_active(self, include=[], exclude=[], kill_obsolete=False):
        self.evaluate()

        # Create state objects for all defined resources.
        with self._db:
            for m in self.definitions.itervalues():
                if m.name not in self.resources:
                    c = self._db.cursor()
                    c.execute("select 1 from Resources where deployment = ? and name = ?", (self.uuid, m.name))
                    if len(c.fetchall()) != 0:
                        raise Exception("resource already exists in database!")
                    c.execute("insert into Resources(deployment, name, type) values (?, ?, ?)",
                              (self.uuid, m.name, m.get_type()))
                    id = c.lastrowid
                    self.resources[m.name] = charon.backends.create_state(self, m.get_type(), m.name, id)

        self.set_log_prefixes()

        # Determine the set of active resources.  (We can't just
        # delete obsolete resources from ‘self.resources’ because they
        # contain important state that we don't want to forget about.)
        for m in self.resources.values():
            if m.name in self.definitions:
                if m.obsolete:
                    self.log("machine ‘{0}’ is no longer obsolete".format(m.name))
                    m.obsolete = False
            else:
                self.log("machine ‘{0}’ is obsolete".format(m.name))
                if not m.obsolete: m.obsolete = True
                if not should_do(m, include, exclude): continue
                if kill_obsolete and m.destroy(): self.delete_resource(m)


    def _deploy(self, dry_run=False, build_only=False, create_only=False, copy_only=False,
               include=[], exclude=[], check=False, kill_obsolete=False,
               allow_reboot=False, max_concurrent_copy=5):
        """Perform the deployment defined by the deployment specification."""

        self.evaluate_active(include, exclude, kill_obsolete)

        # Assign each resource an index if it doesn't have one.
        for r in self.active_resources.itervalues():
            if r.index == None:
                r.index = self._get_free_resource_index()

        self.set_log_prefixes()

        # Start or update the active resources.  Non-machine resources
        # are created first, because machines may depend on them
        # (e.g. EC2 machines depend on EC2 key pairs or EBS volumes).
        # FIXME: would be nice to have a more fine-grained topological
        # sort.
        if not dry_run and not build_only:

            for r in self.active_resources.itervalues():
                defn = self.definitions[r.name]
                if r.get_type() != defn.get_type():
                    raise Exception("the type of resource ‘{0}’ changed from ‘{1}’ to ‘{2}’, which is currently unsupported"
                                    .format(r.name, r.get_type(), defn.get_type()))

            def worker(r):
                if not should_do(r, include, exclude) or is_machine(r): return
                r.create(self.definitions[r.name], check=check, allow_reboot=allow_reboot)
            charon.parallel.run_tasks(nr_workers=-1, tasks=self.active_resources.itervalues(), worker_fun=worker)

            def worker(m):
                if not should_do(m, include, exclude) or not is_machine(m): return
                m.create(self.definitions[m.name], check=check, allow_reboot=allow_reboot)
                m.wait_for_ssh(check=check)
                m.generate_vpn_key()
            charon.parallel.run_tasks(nr_workers=-1, tasks=self.active_resources.itervalues(), worker_fun=worker)

        if create_only: return

        # Build the machine configurations.
        if dry_run:
            self.build_configs(dry_run=True, include=include, exclude=exclude)
            return

        # Record configs_path in the state so that the ‘info’ command
        # can show whether machines have an outdated configuration.
        self.configs_path = self.build_configs(include=include, exclude=exclude)

        if build_only: return

        # Copy the closures of the machine configurations to the
        # target machines.
        self.copy_closures(self.configs_path, include=include, exclude=exclude,
                           max_concurrent_copy=max_concurrent_copy)

        if copy_only: return

        # Active the configurations.
        self.activate_configs(self.configs_path, include=include, exclude=exclude,
                              allow_reboot=allow_reboot, check=check)


    def deploy(self, **kwargs):
        with self._get_deployment_lock():
            self._deploy(**kwargs)


    def _rollback(self, generation, include=[], exclude=[], check=False,
                 allow_reboot=False, max_concurrent_copy=5):
        if not self.rollback_enabled:
            raise Exception("rollback is not enabled for this network; please set ‘network.enableRollback’ to ‘true’ and redeploy"
                            )
        profile = self.get_profile()
        if subprocess.call(["nix-env", "-p", profile, "--switch-generation", str(generation)]) != 0:
            raise Exception("nix-env --switch-generation failed")

        self.configs_path = os.path.realpath(profile)
        assert os.path.isdir(self.configs_path)

        names = set()
        for filename in os.listdir(self.configs_path):
            if not os.path.islink(self.configs_path + "/" + filename): continue
            if should_do_n(filename, include, exclude) and filename not in self.machines:
                raise Exception("cannot roll back machine ‘{0}’ which no longer exists".format(filename))
            names.add(filename)

        # Update the set of active machines.
        for m in self.machines.values():
            if m.name in names:
                if m.obsolete:
                    self.log("machine ‘{0}’ is no longer obsolete".format(m.name))
                    m.obsolete = False
            else:
                self.log("machine ‘{0}’ is obsolete".format(m.name))
                if not m.obsolete: m.obsolete = True

        self.copy_closures(self.configs_path, include=include, exclude=exclude,
                           max_concurrent_copy=max_concurrent_copy)

        self.activate_configs(self.configs_path, include=include, exclude=exclude,
                              allow_reboot=allow_reboot, check=check)


    def rollback(self, **kwargs):
        with self._get_deployment_lock():
            self._rollback(**kwargs)


    def destroy_resources(self, include=[], exclude=[]):
        """Destroy all active or obsolete resources."""

        with self._get_deployment_lock():

            def worker(m):
                if not should_do(m, include, exclude): return
                if m.destroy(): self.delete_resource(m)

            charon.parallel.run_tasks(nr_workers=-1, tasks=self.resources.values(), worker_fun=worker)

        # Remove the destroyed machines from the rollback profile.
        # This way, a subsequent "nix-env --delete-generations old" or
        # "nix-collect-garbage -d" will get rid of the machine
        # configurations.
        if self.rollback_enabled: # and len(self.active) == 0:
            profile = self.create_profile()
            attrs = ["\"{0}\" = builtins.storePath {1};".format(m.name, m.cur_toplevel) for m in self.active.itervalues() if m.cur_toplevel]
            if subprocess.call(
                ["nix-env", "-p", profile, "--set", "*", "-I", "charon=" + self.expr_path,
                 "-f", "<charon/update-profile.nix>",
                 "--arg", "machines", "{ " + " ".join(attrs) + " }"]) != 0:
                raise Exception("cannot update profile ‘{0}’".format(profile))


    def reboot_machines(self, include=[], exclude=[], wait=False):
        """Reboot all active machines."""

        def worker(m):
            if not should_do(m, include, exclude): return
            if wait:
                m.reboot_sync()
            else:
                m.reboot()

        charon.parallel.run_tasks(nr_workers=-1, tasks=self.active.itervalues(), worker_fun=worker)


    def stop_machines(self, include=[], exclude=[]):
        """Stop all active machines."""

        def worker(m):
            if not should_do(m, include, exclude): return
            m.stop()

        charon.parallel.run_tasks(nr_workers=-1, tasks=self.active.itervalues(), worker_fun=worker)


    def start_machines(self, include=[], exclude=[]):
        """Start all active machines."""

        def worker(m):
            if not should_do(m, include, exclude): return
            m.start()

        charon.parallel.run_tasks(nr_workers=-1, tasks=self.active.itervalues(), worker_fun=worker)


    def is_valid_resource_name(self, name):
        p = re.compile('^\w+$')
        return not p.match(name) is None


    def rename(self, name, new_name):
        if not name in self.resources:
            raise Exception("resource ‘{0}’ not found".format(name))
        if new_name in self.resources:
            raise Exception("resource with name ‘{0}’ already exists".format(new_name))
        if not self.is_valid_resource_name(new_name):
            raise Exception("{0} is not a valid resource identifier".format(new_name))

        self.log("renaming resource ‘{0}’ to ‘{1}’...".format(name, new_name))

        m = self.resources.pop(name)
        self.resources[new_name] = m

        with self._db:
            self._db.execute("update Resources set name = ? where deployment = ? and id = ?", (new_name, self.uuid, m.id))


    def send_keys(self, include=[], exclude=[]):
        """Send LUKS encryption keys to machines."""

        def worker(m):
            if not should_do(m, include, exclude): return
            m.send_keys()

        charon.parallel.run_tasks(nr_workers=-1, tasks=self.active.itervalues(), worker_fun=worker)


class NixEvalError(Exception):
    pass


def should_do(m, include, exclude):
    return should_do_n(m.name, include, exclude)

def should_do_n(name, include, exclude):
    if name in exclude: return False
    if include == []: return True
    return name in include

def is_machine(r):
    return isinstance(r, charon.backends.MachineState)

def is_machine_defn(r):
    return isinstance(r, charon.backends.MachineDefinition)<|MERGE_RESOLUTION|>--- conflicted
+++ resolved
@@ -512,15 +512,9 @@
         trusted_interfaces = {m.name: set() for m in active.itervalues()}
         hosts = {}
 
-<<<<<<< HEAD
         for m in active.itervalues():
             hosts[m.name] = {m.name + "-encrypted": "127.0.0.1"}
             for m2 in active.itervalues():
-=======
-        for m in self.active.itervalues():
-            hosts[m.name] = {m.name + "-encrypted": "127.0.0.1"}
-            for m2 in self.active.itervalues():
->>>>>>> 603e328a
                 if m == m2: continue
                 ip = m.address_to(m2)
                 if ip: hosts[m.name][m2.name] = hosts[m.name][m2.name + "-unencrypted"] = ip
